
## Image Service

This project establishes a web service for pulling satellite imagery from
various providers. Links to available services and detailed instructions are given 
at the primary Heroku [entry point](http://earthrise-imagery.herokuapp.com).

There are also several tools available for local image processing: 
* Manual_reprocessing: Mosaicking and color correction for image tiles downloaded elsewhere.
<<<<<<< HEAD
* Georeferencing: Conversions between vectors and rasters and a tool to restore georeferencing to Photoshopped images.
=======
* Georeferencing: Conversions between vectors and rasters and a tool to restore georeferencing to images.
>>>>>>> f66f5c3f
* The modules in webapp/grabbers: Local access to the satellite provider APIs (redundant with the web service). 

### Dependencies 

<<<<<<< HEAD
* API keys in out-of-repo files .env and webapp/.google_config.json.
* Our utilities repo as a submodule in webapp/grabbers. 
=======
* GDAL
* API keys in out-of-repo files .env and webapp/.google_config.json.
>>>>>>> f66f5c3f

### Developing and deploying

The image service is based a containerized Flask web app, deployed on
Heroku. To test locally:

```bash
docker-compose build
docker-compose up
```

To deploy to Heroku:

```bash
heroku container:push --recursive -a earthrise-imagery
heroku container:release web worker thumbnailworker

```<|MERGE_RESOLUTION|>--- conflicted
+++ resolved
@@ -7,22 +7,13 @@
 
 There are also several tools available for local image processing: 
 * Manual_reprocessing: Mosaicking and color correction for image tiles downloaded elsewhere.
-<<<<<<< HEAD
-* Georeferencing: Conversions between vectors and rasters and a tool to restore georeferencing to Photoshopped images.
-=======
 * Georeferencing: Conversions between vectors and rasters and a tool to restore georeferencing to images.
->>>>>>> f66f5c3f
 * The modules in webapp/grabbers: Local access to the satellite provider APIs (redundant with the web service). 
 
 ### Dependencies 
 
-<<<<<<< HEAD
-* API keys in out-of-repo files .env and webapp/.google_config.json.
-* Our utilities repo as a submodule in webapp/grabbers. 
-=======
 * GDAL
 * API keys in out-of-repo files .env and webapp/.google_config.json.
->>>>>>> f66f5c3f
 
 ### Developing and deploying
 
